#!/usr/bin/env python
# -*- coding: utf-8 -*-

"""
Compute pair-wise similarity measures of bundles.
All tractograms must be in the same space (aligned to one reference)
"""

import argparse
import copy
import hashlib
import itertools
import json
import logging
import multiprocessing
import os
import shutil

from dipy.io.stateful_tractogram import Space, StatefulTractogram
from dipy.io.streamline import load_tractogram, save_tractogram
from dipy.io.utils import is_header_compatible, get_reference_info
from dipy.segment.clustering import qbx_and_merge
import nibabel as nib
import numpy as np
from numpy.random import RandomState

from scilpy.io.utils import (add_overwrite_arg,
                             add_reference_arg,
                             assert_inputs_exist,
                             assert_outputs_exist,
                             link_bundles_and_reference)
from scilpy.tractanalysis.reproducibility_measures \
    import (compute_dice_voxel,
            compute_bundle_adjacency_streamlines,
            compute_bundle_adjacency_voxel,
            compute_dice_streamlines,
            get_endpoints_density_map)
from scilpy.tractanalysis.streamlines_metrics import compute_tract_counts_map


<<<<<<< HEAD
DESCRIPTION = """
Compute pair-wise similarity measures of bundles.
All tractograms must be in the same space (aligned to one reference)
"""


def _build_arg_parser():
=======
def _build_args_parser():
>>>>>>> e8a9547d
    p = argparse.ArgumentParser(
        description=__doc__,
        formatter_class=argparse.RawTextHelpFormatter)
    p.add_argument('in_bundles', nargs='+',
                   help='Path of the input bundles.')
    p.add_argument('out_json',
                   help='Path of the output json file.')

    p.add_argument('--streamline_dice', action='store_true',
                   help='Streamlines-wise Dice coefficient will be computed \n'
                        'Tractograms must be identical [%(default)s].')
    p.add_argument('--disable_streamline_distance', action='store_true',
                   help='Will not compute the streamlines distance \n'
                        '[%(default)s].')
    p.add_argument('--single_compare',
                   help='Compare inputs to this single file.')
    p.add_argument('--processes', type=int,
                   help='Number of processes to use [ALL].')
    p.add_argument('--keep_tmp', action='store_true',
                   help='Will not delete the tmp folder at the end.')

    add_reference_arg(p)
    add_overwrite_arg(p)

    return p


def load_data_tmp_saving_wrapper(args):
    load_data_tmp_saving(args[0][0], args[0][1],
                         init_only=args[1],
                         disable_centroids=args[2])


def load_data_tmp_saving(filename, reference, init_only=False,
                         disable_centroids=False):
    # Since data is often re-use when comparing multiple bundles, anything
    # that can be computed once is saved temporarily and simply loaded on demand
    if not os.path.isfile(filename):
        if init_only:
            logging.warning('{} does not exist'.format(filename))
        return None

    hash_tmp = hashlib.md5(filename.encode()).hexdigest()
    tmp_density_filename = os.path.join('tmp_measures/',
                                        '{0}_density.nii.gz'.format(hash_tmp))
    tmp_endpoints_filename = os.path.join('tmp_measures/',
                                          '{0}_endpoints.nii.gz'.format(hash_tmp))
    tmp_centroids_filename = os.path.join('tmp_measures/',
                                          '{0}_centroids.trk'.format(hash_tmp))

    sft = load_tractogram(filename, reference)
    sft.to_vox()
    sft.to_corner()
    streamlines = sft.get_streamlines_copy()
    if not streamlines:
        if init_only:
            logging.warning('{} is empty'.format(filename))
        return None

    if os.path.isfile(tmp_density_filename) \
            and os.path.isfile(tmp_endpoints_filename) \
            and os.path.isfile(tmp_centroids_filename):
        # If initilization, loading the data is useless
        if init_only:
            return None
        density = nib.load(tmp_density_filename).get_data()
        endpoints_density = nib.load(tmp_endpoints_filename).get_data()
        sft_centroids = load_tractogram(tmp_centroids_filename, reference)
        sft_centroids.to_vox()
        sft_centroids.to_corner()
        centroids = sft_centroids.get_streamlines_copy()
    else:
        transformation, dimensions, _, _ = sft.space_attributes
        density = compute_tract_counts_map(streamlines, dimensions)
        endpoints_density = get_endpoints_density_map(streamlines, dimensions,
                                                      point_to_select=3)
        thresholds = [32, 24, 12, 6]
        if disable_centroids:
            centroids = []
        else:
            centroids = qbx_and_merge(streamlines, thresholds,
                                      rng=RandomState(0),
                                      verbose=False).centroids

        # Saving tmp files to save on future computation
        nib.save(nib.Nifti1Image(density.astype(np.float32), transformation),
                 tmp_density_filename)
        nib.save(nib.Nifti1Image(endpoints_density.astype(np.int16),
                                 transformation),
                 tmp_endpoints_filename)

        # Saving in vox space and corner.
        centroids_sft = StatefulTractogram.from_sft(centroids, sft)
        save_tractogram(centroids_sft, tmp_centroids_filename)

    return density, endpoints_density, streamlines, centroids


def compute_all_measures(args):
    tuple_1, tuple_2 = args[0]
    filename_1, reference_1 = tuple_1
    filename_2, reference_2 = tuple_2
    streamline_dice = args[1]
    disable_streamline_distance = args[2]

    if not is_header_compatible(reference_1, reference_2):
        raise ValueError('{0} and {1} have incompatible headers'.format(
            filename_1, filename_2))

    data_tuple_1 = load_data_tmp_saving(
        filename_1, reference_1,
        disable_centroids=disable_streamline_distance)
    if data_tuple_1 is None:
        return None

    density_1, endpoints_density_1, bundle_1, \
        centroids_1 = data_tuple_1

    data_tuple_2 = load_data_tmp_saving(
        filename_2, reference_2,
        disable_centroids=disable_streamline_distance)
    if data_tuple_2 is None:
        return None

    density_2, endpoints_density_2, bundle_2, \
        centroids_2 = data_tuple_2

    _, _, voxel_size, _ = get_reference_info(reference_1)
    voxel_size = np.product(voxel_size)

    # These measures are in mm^3
    binary_1 = copy.copy(density_1)
    binary_1[binary_1 > 0] = 1
    binary_2 = copy.copy(density_2)
    binary_2[binary_2 > 0] = 1
    volume_overlap = np.count_nonzero(binary_1 * binary_2)
    volume_overlap_endpoints = np.count_nonzero(
        endpoints_density_1 * endpoints_density_2)
    volume_overreach = np.abs(np.count_nonzero(
        binary_1 + binary_2) - volume_overlap)
    volume_overreach_endpoints = np.abs(np.count_nonzero(
        endpoints_density_1 + endpoints_density_2) - volume_overlap_endpoints)

    # These measures are in mm
    bundle_adjacency_voxel = compute_bundle_adjacency_voxel(density_1,
                                                            density_2,
                                                            non_overlap=True)
    if streamline_dice and not disable_streamline_distance:
        bundle_adjacency_streamlines = \
            compute_bundle_adjacency_streamlines(bundle_1,
                                                 bundle_2,
                                                 non_overlap=True)
    elif not disable_streamline_distance:
        bundle_adjacency_streamlines = \
            compute_bundle_adjacency_streamlines(bundle_1,
                                                 bundle_2,
                                                 centroids_1=centroids_1,
                                                 centroids_2=centroids_2,
                                                 non_overlap=True)
    # These measures are between 0 and 1
    dice_vox, w_dice_vox = compute_dice_voxel(density_1,
                                              density_2)
    indices = np.where(density_1 + density_2 > 0)
    indices_endpoints = np.where(endpoints_density_1 + endpoints_density_2 > 0)
    dice_vox_endpoints, w_dice_vox_endpoints = compute_dice_voxel(
        endpoints_density_1,
        endpoints_density_2)
    density_correlation = np.corrcoef(
        density_1[indices], density_2[indices])[0, 1]
    corrcoef = np.corrcoef(endpoints_density_1[indices_endpoints],
                           endpoints_density_2[indices_endpoints])
    density_correlation_endpoints = corrcoef[0, 1]

    measures_name = ['bundle_adjacency_voxels',
                     'dice_voxels', 'w_dice_voxels',
                     'volume_overlap',
                     'volume_overreach',
                     'dice_voxels_endpoints',
                     'w_dice_voxels_endpoints',
                     'volume_overlap_endpoints',
                     'volume_overreach_endpoints',
                     'density_correlation',
                     'density_correlation_endpoints']
    measures = [bundle_adjacency_voxel,
                dice_vox, w_dice_vox,
                volume_overlap * voxel_size,
                volume_overreach * voxel_size,
                dice_vox_endpoints,
                w_dice_vox_endpoints,
                volume_overlap_endpoints * voxel_size,
                volume_overreach_endpoints * voxel_size,
                density_correlation,
                density_correlation_endpoints]

    if not disable_streamline_distance:
        measures_name += ['bundle_adjacency_streamlines']
        measures += [bundle_adjacency_streamlines]

    # Only when the tractograms are exactly the same
    if streamline_dice:
        dice_streamlines, streamlines_intersect, streamlines_union = \
            compute_dice_streamlines(bundle_1, bundle_2)
        streamlines_count_overlap = len(streamlines_intersect)
        streamlines_count_overreach = len(
            streamlines_union) - len(streamlines_intersect)
        measures_name += ['dice_streamlines',
                          'streamlines_count_overlap',
                          'streamlines_count_overreach']
        measures += [dice_streamlines,
                     streamlines_count_overlap,
                     streamlines_count_overreach]

    return dict(zip(measures_name, measures))


def main():
    parser = _build_arg_parser()
    args = parser.parse_args()

    assert_inputs_exist(parser, args.in_bundles)
    assert_outputs_exist(parser, args, [args.out_json])

    nbr_cpu = args.processes if args.processes else multiprocessing.cpu_count()
    if nbr_cpu <= 0:
        parser.error('Number of processes cannot be <= 0.')
    elif nbr_cpu > multiprocessing.cpu_count():
        parser.error('Max number of processes is {}. Got {}.'.format(
            multiprocessing.cpu_count(), nbr_cpu))

    if not os.path.isdir('tmp_measures/'):
        os.mkdir('tmp_measures/')

    pool = multiprocessing.Pool(nbr_cpu)

    if args.single_compare:
        # Move the single_compare only once, at the end.
        if args.single_compare in args.in_bundles:
            args.in_bundles.remove(args.single_compare)
        bundles_list = args.in_bundles + [args.single_compare]
        bundles_references_tuple_extended = link_bundles_and_reference(
            parser, args, bundles_list)

        single_compare_reference_tuple = bundles_references_tuple_extended.pop()
        comb_dict_keys = list(itertools.product(bundles_references_tuple_extended,
                                                [single_compare_reference_tuple]))
    else:
        bundles_list = args.in_bundles
        # Pre-compute the needed files, to avoid conflict when the number
        # of cpu is higher than the number of bundle
        bundles_references_tuple = link_bundles_and_reference(parser,
                                                              args,
                                                              bundles_list)
        pool.map(load_data_tmp_saving_wrapper,
                 zip(bundles_references_tuple,
                     itertools.repeat(True),
                     itertools.repeat(args.disable_streamline_distance)))

        comb_dict_keys = list(itertools.combinations(
            bundles_references_tuple, r=2))

    all_measures_dict = pool.map(compute_all_measures,
                                 zip(comb_dict_keys,
                                     itertools.repeat(args.streamline_dice),
                                     itertools.repeat(args.disable_streamline_distance)))
    pool.close()
    pool.join()

    output_measures_dict = {}
    for measure_dict in all_measures_dict:
        # Empty bundle should not make the script crash
        if measure_dict is not None:
            for measure_name in measure_dict.keys():
                # Create an empty list first
                if measure_name not in output_measures_dict:
                    output_measures_dict[measure_name] = []
                output_measures_dict[measure_name].append(
                    measure_dict[measure_name])

    with open(args.out_json, 'w') as outfile:
        json.dump(output_measures_dict, outfile)

    if not args.keep_tmp:
        shutil.rmtree('tmp_measures/')


if __name__ == "__main__":
    main()<|MERGE_RESOLUTION|>--- conflicted
+++ resolved
@@ -38,17 +38,7 @@
 from scilpy.tractanalysis.streamlines_metrics import compute_tract_counts_map
 
 
-<<<<<<< HEAD
-DESCRIPTION = """
-Compute pair-wise similarity measures of bundles.
-All tractograms must be in the same space (aligned to one reference)
-"""
-
-
 def _build_arg_parser():
-=======
-def _build_args_parser():
->>>>>>> e8a9547d
     p = argparse.ArgumentParser(
         description=__doc__,
         formatter_class=argparse.RawTextHelpFormatter)
