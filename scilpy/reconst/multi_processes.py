import itertools
import logging
import multiprocessing

from dipy.direction.peaks import peak_directions
from dipy.reconst.multi_voxel import MultiVoxelFit
from dipy.reconst.odf import gfa
from dipy.reconst.shm import sh_to_sf_matrix, order_from_ncoef
<<<<<<< HEAD
from dipy.reconst.mcsd import MSDeconvFit
from dipy.segment.mask import applymask
=======
>>>>>>> 14873f2f
import numpy as np

from dipy.utils.optpkg import optional_package
cvx, have_cvxpy, _ = optional_package("cvxpy")

def fit_from_model_parallel(args):
    model = args[0]
    data = args[1]
    chunk_id = args[2]

    sub_fit_array = np.zeros((data.shape[0],), dtype='object')
    for i in range(data.shape[0]):
        if data[i].any():
            try:
                sub_fit_array[i] = model.fit(data[i])
            except cvx.error.SolverError:
                coeff = np.empty((len(model.n)))
                coeff[:] = np.NaN
                sub_fit_array[i] = MSDeconvFit(model, coeff)

    return chunk_id, sub_fit_array


def fit_from_model(model, data, mask=None, nbr_processes=None):
    """Fit the model to data

    Parameters
    ----------
    model : a model instance
        `model` will be used to fit the data.
    data : np.ndarray (4d)
        Diffusion data.
    mask : np.ndarray, optional
        If `mask` is provided, only the data inside the mask will be
        used for computations.
    nbr_processes : int, optional
        The number of subprocesses to use.
        Default: multiprocessing.cpu_count()

    Returns
    -------
    fit_array : np.ndarray
        Array containing the fit
    """
    data_shape = data.shape
    if mask is None:
        mask = np.sum(data, axis=3).astype(bool)

    nbr_processes = multiprocessing.cpu_count() if nbr_processes is None \
        or nbr_processes <= 0 else nbr_processes

    # Ravel the first 3 dimensions while keeping the 4th intact, like a list of
    # 1D time series voxels. Then separate it in chunks of len(nbr_processes).
    data = data[mask].reshape((np.count_nonzero(mask), data_shape[3]))
    chunks = np.array_split(data, nbr_processes)

    chunk_len = np.cumsum([0] + [len(c) for c in chunks])
    pool = multiprocessing.Pool(nbr_processes)
    results = pool.map(fit_from_model_parallel,
                       zip(itertools.repeat(model),
                           chunks,
                           np.arange(len(chunks))))
    pool.close()
    pool.join()

    # Re-assemble the chunk together in the original shape.
    fit_array = np.zeros(data_shape[0:3], dtype='object')
    tmp_fit_array = np.zeros((np.count_nonzero(mask)), dtype='object')
    for i, fit in results:
        tmp_fit_array[chunk_len[i]:chunk_len[i+1]] = fit

    fit_array[mask] = tmp_fit_array
    fit_array = MultiVoxelFit(model, fit_array, mask)

    return fit_array


def peaks_from_sh_parallel(args):
    shm_coeff = args[0]
    B = args[1]
    sphere = args[2]
    relative_peak_threshold = args[3]
    absolute_threshold = args[4]
    min_separation_angle = args[5]
    npeaks = args[6]
    normalize_peaks = args[7]
    chunk_id = args[8]

    data_shape = shm_coeff.shape[0]
    peak_dirs = np.zeros((data_shape, npeaks, 3))
    peak_values = np.zeros((data_shape, npeaks))
    peak_indices = np.zeros((data_shape, npeaks), dtype='int')
    peak_indices.fill(-1)

    for idx in range(len(shm_coeff)):
        if shm_coeff[idx].any():
            odf = np.dot(shm_coeff[idx], B)
            odf[odf < absolute_threshold] = 0.
            dirs, peaks, ind = peak_directions(odf, sphere,
                                               relative_peak_threshold,
                                               min_separation_angle)

            if peaks.shape[0] != 0:
                n = min(npeaks, peaks.shape[0])

                peak_dirs[idx][:n] = dirs[:n]
                peak_indices[idx][:n] = ind[:n]
                peak_values[idx][:n] = peaks[:n]

                if normalize_peaks:
                    peak_values[idx][:n] /= peaks[0]
                    peak_dirs[idx] *= peak_values[idx][:, None]

    return chunk_id, peak_dirs, peak_values, peak_indices


def peaks_from_sh(shm_coeff, sphere, mask=None, relative_peak_threshold=0.5,
                  absolute_threshold=0, min_separation_angle=25,
                  normalize_peaks=False, npeaks=5,
                  sh_basis_type='descoteaux07', nbr_processes=None):
    """Computes peaks from given spherical harmonic coefficients

    Parameters
    ----------
    shm_coeff : np.ndarray
        Spherical harmonic coefficients
    sphere : Sphere
        The Sphere providing discrete directions for evaluation.
    mask : np.ndarray, optional
        If `mask` is provided, only the data inside the mask will be
        used for computations.
    relative_peak_threshold : float, optional
        Only return peaks greater than ``relative_peak_threshold * m`` where m
        is the largest peak.
        Default: 0.5
    absolute_threshold : float, optional
        Absolute threshold on fODF amplitude. This value should be set to
        approximately 1.5 to 2 times the maximum fODF amplitude in isotropic
        voxels (ex. ventricles). `scil_compute_fodf_max_in_ventricles.py`
        can be used to find the maximal value.
        Default: 0
    min_separation_angle : float in [0, 90], optional
        The minimum distance between directions. If two peaks are too close
        only the larger of the two is returned.
        Default: 25
    normalize_peaks : bool, optional
        If true, all peak values are calculated relative to `max(odf)`.
    npeaks : int, optional
        Maximum number of peaks found (default 5 peaks).
    sh_basis_type : str, optional
        Type of spherical harmonic basis used for `shm_coeff`. Either
        `descoteaux07` or `tournier07`.
        Default: `descoteaux07`
    nbr_processes: int, optional
        The number of subprocesses to use.
        Default: multiprocessing.cpu_count()

    Returns
    -------
    tuple of np.ndarray
        peak_dirs, peak_values, peak_indices
    """
    sh_order = order_from_ncoef(shm_coeff.shape[-1])
    B, _ = sh_to_sf_matrix(sphere, sh_order, sh_basis_type)

    data_shape = shm_coeff.shape
    if mask is None:
        mask = np.sum(shm_coeff, axis=3).astype(bool)

    nbr_processes = multiprocessing.cpu_count() if nbr_processes is None \
        or nbr_processes < 0 else nbr_processes

    # Ravel the first 3 dimensions while keeping the 4th intact, like a list of
    # 1D time series voxels. Then separate it in chunks of len(nbr_processes).
    shm_coeff = shm_coeff[mask].reshape(
        (np.count_nonzero(mask), data_shape[3]))
    chunks = np.array_split(shm_coeff, nbr_processes)
    chunk_len = np.cumsum([0] + [len(c) for c in chunks])

    pool = multiprocessing.Pool(nbr_processes)
    results = pool.map(peaks_from_sh_parallel,
                       zip(chunks,
                           itertools.repeat(B),
                           itertools.repeat(sphere),
                           itertools.repeat(relative_peak_threshold),
                           itertools.repeat(absolute_threshold),
                           itertools.repeat(min_separation_angle),
                           itertools.repeat(npeaks),
                           itertools.repeat(normalize_peaks),
                           np.arange(len(chunks))))
    pool.close()
    pool.join()

    # Re-assemble the chunk together in the original shape.
    peak_dirs_array = np.zeros(data_shape[0:3] + (npeaks, 3))
    peak_values_array = np.zeros(data_shape[0:3] + (npeaks,))
    peak_indices_array = np.zeros(data_shape[0:3] + (npeaks,))

    # tmp arrays are neccesary to avoid inserting data in returned variable
    # rather than the original array
    tmp_peak_dirs_array = np.zeros((np.count_nonzero(mask), npeaks, 3))
    tmp_peak_values_array = np.zeros((np.count_nonzero(mask), npeaks))
    tmp_peak_indices_array = np.zeros((np.count_nonzero(mask), npeaks))
    for i, peak_dirs, peak_values, peak_indices in results:
        tmp_peak_dirs_array[chunk_len[i]:chunk_len[i+1], :, :] = peak_dirs
        tmp_peak_values_array[chunk_len[i]:chunk_len[i+1], :] = peak_values
        tmp_peak_indices_array[chunk_len[i]:chunk_len[i+1], :] = peak_indices

    peak_dirs_array[mask] = tmp_peak_dirs_array
    peak_values_array[mask] = tmp_peak_values_array
    peak_indices_array[mask] = tmp_peak_indices_array

    return peak_dirs_array, peak_values_array, peak_indices_array


def maps_from_sh_parallel(args):
    shm_coeff = args[0]
    _ = args[1]
    peak_values = args[2]
    peak_indices = args[3]
    B = args[4]
    sphere = args[5]
    gfa_thr = args[6]
    chunk_id = args[7]

    data_shape = shm_coeff.shape[0]
    nufo_map = np.zeros(data_shape)
    afd_max = np.zeros(data_shape)
    afd_sum = np.zeros(data_shape)
    rgb_map = np.zeros((data_shape, 3))
    gfa_map = np.zeros(data_shape)
    qa_map = np.zeros((data_shape, peak_values.shape[1]))

    max_odf = 0
    global_max = -np.inf
    for idx in range(len(shm_coeff)):
        if shm_coeff[idx].any():
            odf = np.dot(shm_coeff[idx], B)
            odf = odf.clip(min=0)
            sum_odf = np.sum(odf)
            max_odf = np.maximum(max_odf, sum_odf)
            if sum_odf > 0:
                rgb_map[idx] = np.dot(np.abs(sphere.vertices).T, odf)
                rgb_map[idx] /= np.linalg.norm(rgb_map[idx])
                rgb_map[idx] *= sum_odf
            gfa_map[idx] = gfa(odf)
            if gfa_map[idx] < gfa_thr:
                global_max = max(global_max, odf.max())
            elif np.sum(peak_indices[idx] > -1):
                nufo_map[idx] = np.sum(peak_indices[idx] > -1)
                afd_max[idx] = peak_values[idx].max()
                afd_sum[idx] = np.sqrt(np.dot(shm_coeff[idx], shm_coeff[idx]))
                qa_map = peak_values[idx] - odf.min()
                global_max = max(global_max, peak_values[idx][0])

    return chunk_id, nufo_map, afd_max, afd_sum, rgb_map, gfa_map, qa_map, \
        max_odf, global_max


def maps_from_sh(shm_coeff, peak_dirs, peak_values, peak_indices, sphere,
                 mask=None, gfa_thr=0, sh_basis_type='descoteaux07',
                 nbr_processes=None):
    """Computes maps from given SH coefficients and peaks

    Parameters
    ----------
    shm_coeff : np.ndarray
        Spherical harmonic coefficients
    peak_dirs : np.ndarray
        Peak directions
    peak_values : np.ndarray
        Peak values
    peak_indices : np.ndarray
        Peak indices
    sphere : Sphere
        The Sphere providing discrete directions for evaluation.
    mask : np.ndarray, optional
        If `mask` is provided, only the data inside the mask will be
        used for computations.
    gfa_thr : float, optional
        Voxels with gfa less than `gfa_thr` are skipped for all metrics, except
        `rgb_map`.
        Default: 0
    sh_basis_type : str, optional
        Type of spherical harmonic basis used for `shm_coeff`. Either
        `descoteaux07` or `tournier07`.
        Default: `descoteaux07`
    nbr_processes: int, optional
        The number of subprocesses to use.
        Default: multiprocessing.cpu_count()

    Returns
    -------
    tuple of np.ndarray
        nufo_map, afd_max, afd_sum, rgb_map, gfa, qa
    """
    sh_order = order_from_ncoef(shm_coeff.shape[-1])
    B, _ = sh_to_sf_matrix(sphere, sh_order, sh_basis_type)

    data_shape = shm_coeff.shape
    if mask is None:
        mask = np.sum(shm_coeff, axis=3).astype(bool)

    nbr_processes = multiprocessing.cpu_count() if nbr_processes is None \
        or nbr_processes < 0 else nbr_processes

    npeaks = peak_values.shape[3]
    # Ravel the first 3 dimensions while keeping the 4th intact, like a list of
    # 1D time series voxels. Then separate it in chunks of len(nbr_processes).
    shm_coeff = shm_coeff[mask].reshape(
        (np.count_nonzero(mask), data_shape[3]))
    peak_dirs = peak_dirs[mask].reshape((np.count_nonzero(mask), npeaks, 3))
    peak_values = peak_values[mask].reshape((np.count_nonzero(mask), npeaks))
    peak_indices = peak_indices[mask].reshape((np.count_nonzero(mask), npeaks))
    shm_coeff_chunks = np.array_split(shm_coeff, nbr_processes)
    peak_dirs_chunks = np.array_split(peak_dirs, nbr_processes)
    peak_values_chunks = np.array_split(peak_values, nbr_processes)
    peak_indices_chunks = np.array_split(peak_indices, nbr_processes)
    chunk_len = np.cumsum([0] + [len(c) for c in shm_coeff_chunks])

    pool = multiprocessing.Pool(nbr_processes)
    results = pool.map(maps_from_sh_parallel,
                       zip(shm_coeff_chunks,
                           peak_dirs_chunks,
                           peak_values_chunks,
                           peak_indices_chunks,
                           itertools.repeat(B),
                           itertools.repeat(sphere),
                           itertools.repeat(gfa_thr),
                           np.arange(len(shm_coeff_chunks))))
    pool.close()
    pool.join()

    # Re-assemble the chunk together in the original shape.
    nufo_map_array = np.zeros(data_shape[0:3])
    afd_max_array = np.zeros(data_shape[0:3])
    afd_sum_array = np.zeros(data_shape[0:3])
    rgb_map_array = np.zeros(data_shape[0:3] + (3,))
    gfa_map_array = np.zeros(data_shape[0:3])
    qa_map_array = np.zeros(data_shape[0:3] + (npeaks,))

    # tmp arrays are neccesary to avoid inserting data in returned variable
    # rather than the original array
    tmp_nufo_map_array = np.zeros((np.count_nonzero(mask)))
    tmp_afd_max_array = np.zeros((np.count_nonzero(mask)))
    tmp_afd_sum_array = np.zeros((np.count_nonzero(mask)))
    tmp_rgb_map_array = np.zeros((np.count_nonzero(mask), 3))
    tmp_gfa_map_array = np.zeros((np.count_nonzero(mask)))
    tmp_qa_map_array = np.zeros((np.count_nonzero(mask), npeaks))

    all_time_max_odf = -np.inf
    all_time_global_max = -np.inf
    for i, nufo_map, afd_max, afd_sum, rgb_map, gfa_map, qa_map, \
            max_odf, global_max in results:
        all_time_max_odf = max(all_time_global_max, max_odf)
        all_time_global_max = max(all_time_global_max, global_max)

        tmp_nufo_map_array[chunk_len[i]:chunk_len[i+1]] = nufo_map
        tmp_afd_max_array[chunk_len[i]:chunk_len[i+1]] = afd_max
        tmp_afd_sum_array[chunk_len[i]:chunk_len[i+1]] = afd_sum
        tmp_rgb_map_array[chunk_len[i]:chunk_len[i+1], :] = rgb_map
        tmp_gfa_map_array[chunk_len[i]:chunk_len[i+1]] = gfa_map
        tmp_qa_map_array[chunk_len[i]:chunk_len[i+1], :] = qa_map

    nufo_map_array[mask] = tmp_nufo_map_array
    afd_max_array[mask] = tmp_afd_max_array
    afd_sum_array[mask] = tmp_afd_sum_array
    rgb_map_array[mask] = tmp_rgb_map_array
    gfa_map_array[mask] = tmp_gfa_map_array
    qa_map_array[mask] = tmp_qa_map_array

    rgb_map_array /= all_time_max_odf
    rgb_map_array *= 255
    qa_map_array /= all_time_global_max

    afd_unique = np.unique(afd_max_array)
    if np.array_equal(np.array([0, 1]), afd_unique) \
            or np.array_equal(np.array([1]), afd_unique):
        logging.warning('All AFD_max values are 1. The peaks seem normalized.')

    return(nufo_map_array, afd_max_array, afd_sum_array,
           rgb_map_array, gfa_map_array, qa_map_array)


def convert_sh_basis_parallel(args):
    sh = args[0]
    B_in = args[1]
    invB_out = args[2]
    chunk_id = args[3]

    for idx in range(sh.shape[0]):
        if sh[idx].any():
            sf = np.dot(sh[idx], B_in)
            sh[idx] = np.dot(sf, invB_out)

    return chunk_id, sh


def convert_sh_basis(shm_coeff, sphere, mask=None,
                     input_basis='descoteaux07', nbr_processes=None):
    """Converts spherical harmonic coefficients between two bases

    Parameters
    ----------
    shm_coeff : np.ndarray
        Spherical harmonic coefficients
    sphere : Sphere
        The Sphere providing discrete directions for evaluation.
    mask : np.ndarray, optional
        If `mask` is provided, only the data inside the mask will be
        used for computations.
    input_basis : str, optional
        Type of spherical harmonic basis used for `shm_coeff`. Either
        `descoteaux07` or `tournier07`.
        Default: `descoteaux07`
    nbr_processes: int, optional
        The number of subprocesses to use.
        Default: multiprocessing.cpu_count()

    Returns
    -------
    shm_coeff_array : np.ndarray
        Spherical harmonic coefficients in the desired basis.
    """
    output_basis = 'descoteaux07' if input_basis == 'tournier07' else 'tournier07'

    sh_order = order_from_ncoef(shm_coeff.shape[-1])
    B_in, _ = sh_to_sf_matrix(sphere, sh_order, input_basis)
    _, invB_out = sh_to_sf_matrix(sphere, sh_order, output_basis)

    data_shape = shm_coeff.shape
    if mask is None:
        mask = np.sum(shm_coeff, axis=3).astype(bool)

    nbr_processes = multiprocessing.cpu_count() if nbr_processes is None \
        or nbr_processes < 0 else nbr_processes

    # Ravel the first 3 dimensions while keeping the 4th intact, like a list of
    # 1D time series voxels. Then separate it in chunks of len(nbr_processes).
    shm_coeff = shm_coeff[mask].reshape(
        (np.count_nonzero(mask), data_shape[3]))
    shm_coeff_chunks = np.array_split(shm_coeff, nbr_processes)
    chunk_len = np.cumsum([0] + [len(c) for c in shm_coeff_chunks])

    pool = multiprocessing.Pool(nbr_processes)
    results = pool.map(convert_sh_basis_parallel,
                       zip(shm_coeff_chunks,
                           itertools.repeat(B_in),
                           itertools.repeat(invB_out),
                           np.arange(len(shm_coeff_chunks))))
    pool.close()
    pool.join()

    # Re-assemble the chunk together in the original shape.
    shm_coeff_array = np.zeros(data_shape)
    tmp_shm_coeff_array = np.zeros((np.count_nonzero(mask), data_shape[3]))
    for i, new_shm_coeff in results:
        tmp_shm_coeff_array[chunk_len[i]:chunk_len[i+1], :] = new_shm_coeff

    shm_coeff_array[mask] = tmp_shm_coeff_array

    return shm_coeff_array<|MERGE_RESOLUTION|>--- conflicted
+++ resolved
@@ -6,11 +6,7 @@
 from dipy.reconst.multi_voxel import MultiVoxelFit
 from dipy.reconst.odf import gfa
 from dipy.reconst.shm import sh_to_sf_matrix, order_from_ncoef
-<<<<<<< HEAD
 from dipy.reconst.mcsd import MSDeconvFit
-from dipy.segment.mask import applymask
-=======
->>>>>>> 14873f2f
 import numpy as np
 
 from dipy.utils.optpkg import optional_package
