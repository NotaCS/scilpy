--- conflicted
+++ resolved
@@ -201,29 +201,6 @@
                             verbose=1)
 
 
-<<<<<<< HEAD
-# compute the centroid of the bvals given a certain tolerance threshold
-def _guess_bvals_centroids(bvals, threshold):
-    if not len(bvals):
-        raise ValueError('Empty b-values.')
-
-    bval_centroids = [bvals[0]]
-
-    for bval in bvals[1:]:
-        diffs = np.abs(np.asarray(bval_centroids) - bval)
-        # Found no bval in bval centroids close enough to the current one.
-        if not len(np.where(diffs < threshold)[0]):
-            bval_centroids.append(bval)
-
-    return np.array(bval_centroids)
-
-
-# function to estimate the number of shells in the gradient scheme given
-# a certain tolerance threshold
-def identify_shells(bvals, threshold=40.0):
-    centroids = _guess_bvals_centroids(bvals, threshold)
-
-=======
 def identify_shells(bvals, threshold=40.0):
     """
     Guessing the shells from the b-values. Returns the list of shells and, for
@@ -267,7 +244,6 @@
     centroids = np.array(bval_centroids)
 
     # Identifying shells
->>>>>>> fc8078ae
     bvals_for_diffs = np.tile(bvals.reshape(bvals.shape[0], 1),
                               (1, centroids.shape[0]))
 
